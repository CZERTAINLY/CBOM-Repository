# For most projects, this workflow file will not need changing; you simply need
# to commit it to your repository.
#
# You may wish to alter this file to override the set of languages analyzed,
# or to provide custom queries or build logic.
#
# ******** NOTE ********
# We have attempted to detect the languages in your repository. Please check
# the `language` matrix defined below to confirm you have the correct set of
# supported CodeQL languages.
#
name: "CodeQL Advanced"

on:
  push:
    branches: [ "main" ]
  pull_request:
    branches: [ "main" ]
  schedule:
    - cron: '29 13 * * 2'

jobs:
  analyze:
    name: Analyze (${{ matrix.language }})
    # Runner size impacts CodeQL analysis time. To learn more, please see:
    #   - https://gh.io/recommended-hardware-resources-for-running-codeql
    #   - https://gh.io/supported-runners-and-hardware-resources
    #   - https://gh.io/using-larger-runners (GitHub.com only)
    # Consider using larger runners or machines with greater resources for possible analysis time improvements.
    runs-on: ${{ (matrix.language == 'swift' && 'macos-latest') || 'ubuntu-latest' }}
    permissions:
      # required for all workflows
      security-events: write

      # required to fetch internal or private CodeQL packs
      packages: read

      # only required for workflows in private repositories
      actions: read
      contents: read

    strategy:
      fail-fast: false
      matrix:
        include:
        - language: actions
          build-mode: none
        - language: go
          build-mode: autobuild
        # CodeQL supports the following values keywords for 'language': 'actions', 'c-cpp', 'csharp', 'go', 'java-kotlin', 'javascript-typescript', 'python', 'ruby', 'rust', 'swift'
        # Use `c-cpp` to analyze code written in C, C++ or both
        # Use 'java-kotlin' to analyze code written in Java, Kotlin or both
        # Use 'javascript-typescript' to analyze code written in JavaScript, TypeScript or both
        # To learn more about changing the languages that are analyzed or customizing the build mode for your analysis,
        # see https://docs.github.com/en/code-security/code-scanning/creating-an-advanced-setup-for-code-scanning/customizing-your-advanced-setup-for-code-scanning.
        # If you are analyzing a compiled language, you can modify the 'build-mode' for that language to customize how
        # your codebase is analyzed, see https://docs.github.com/en/code-security/code-scanning/creating-an-advanced-setup-for-code-scanning/codeql-code-scanning-for-compiled-languages
    steps:
    - name: Checkout repository
      uses: actions/checkout@8e8c483db84b4bee98b60c0593521ed34d9990e8 #v6

    # Add any setup steps before running the `github/codeql-action/init` action.
    # This includes steps like installing compilers or runtimes (`actions/setup-node`
    # or others). This is typically only required for manual builds.
    # - name: Setup runtime (example)
    #   uses: actions/setup-example@v1

    # Initializes the CodeQL tools for scanning.
    - name: Initialize CodeQL
<<<<<<< HEAD
      uses: github/codeql-action/init@cf1bb45a277cb3c205638b2cd5c984db1c46a412 # v4.31.7
=======
      uses: github/codeql-action/init@fe4161a26a8629af62121b670040955b330f9af2 # v4.31.6
>>>>>>> 0dd8e6d3
      with:
        languages: ${{ matrix.language }}
        build-mode: ${{ matrix.build-mode }}
        # If you wish to specify custom queries, you can do so here or in a config file.
        # By default, queries listed here will override any specified in a config file.
        # Prefix the list here with "+" to use these queries and those in the config file.

        # For more details on CodeQL's query packs, refer to: https://docs.github.com/en/code-security/code-scanning/automatically-scanning-your-code-for-vulnerabilities-and-errors/configuring-code-scanning#using-queries-in-ql-packs
        # queries: security-extended,security-and-quality

    # If the analyze step fails for one of the languages you are analyzing with
    # "We were unable to automatically build your code", modify the matrix above
    # to set the build mode to "manual" for that language. Then modify this step
    # to build your code.
    # ℹ️ Command-line programs to run using the OS shell.
    # 📚 See https://docs.github.com/en/actions/using-workflows/workflow-syntax-for-github-actions#jobsjob_idstepsrun
    - if: matrix.build-mode == 'manual'
      shell: bash
      run: |
        echo 'If you are using a "manual" build mode for one or more of the' \
          'languages you are analyzing, replace this with the commands to build' \
          'your code, for example:'
        echo '  make bootstrap'
        echo '  make release'
        exit 1

    - name: Perform CodeQL Analysis
<<<<<<< HEAD
      uses: github/codeql-action/analyze@cf1bb45a277cb3c205638b2cd5c984db1c46a412 # v4.31.7
=======
      uses: github/codeql-action/analyze@fe4161a26a8629af62121b670040955b330f9af2 # v4.31.6
>>>>>>> 0dd8e6d3
      with:
        category: "/language:${{matrix.language}}"<|MERGE_RESOLUTION|>--- conflicted
+++ resolved
@@ -67,11 +67,7 @@
 
     # Initializes the CodeQL tools for scanning.
     - name: Initialize CodeQL
-<<<<<<< HEAD
       uses: github/codeql-action/init@cf1bb45a277cb3c205638b2cd5c984db1c46a412 # v4.31.7
-=======
-      uses: github/codeql-action/init@fe4161a26a8629af62121b670040955b330f9af2 # v4.31.6
->>>>>>> 0dd8e6d3
       with:
         languages: ${{ matrix.language }}
         build-mode: ${{ matrix.build-mode }}
@@ -99,10 +95,6 @@
         exit 1
 
     - name: Perform CodeQL Analysis
-<<<<<<< HEAD
       uses: github/codeql-action/analyze@cf1bb45a277cb3c205638b2cd5c984db1c46a412 # v4.31.7
-=======
-      uses: github/codeql-action/analyze@fe4161a26a8629af62121b670040955b330f9af2 # v4.31.6
->>>>>>> 0dd8e6d3
       with:
         category: "/language:${{matrix.language}}"